cmake_minimum_required(VERSION 2.8 FATAL_ERROR)

project(MOHIDLagrangian Fortran) 
enable_language(Fortran)

# if build type not specified, default to release
if(NOT CMAKE_BUILD_TYPE)
  set(CMAKE_BUILD_TYPE "release")
endif()

# Turn on the ability to create folders to organize projects (.vcproj)
# It creates "CMakePredefinedTargets" folder by default and adds CMake
# defined projects like INSTALL.vcproj and ZERO_CHECK.vcproj
set_property(GLOBAL PROPERTY USE_FOLDERS ON)

SET(BIN_NAME MOHIDLagrangian)
SET(LIB_NAME MOHIDLagrangianLib)

message("Project name " ${BIN_NAME})
message("Library name " ${LIB_NAME})

#SET(CMAKE_VERBOSE_MAKEFILE TRUE)

# Check platforms
if (CMAKE_HOST_WIN32)
    set(WINDOWS 1)
elseif(CMAKE_HOST_APPLE)
    set(LINUX 1)
elseif(CMAKE_HOST_UNIX)
    set(LINUX 1)
endif()

#################################################################
# BUILD PATHS
#################################################################

SET(LIBRARY_OUTPUT_PATH ${PROJECT_BINARY_DIR}/lib)
SET(EXECUTABLE_OUTPUT_PATH ${PROJECT_BINARY_DIR}/bin)
SET(CMAKE_Fortran_MODULE_DIRECTORY ${PROJECT_BINARY_DIR}/modules)
INCLUDE_DIRECTORIES(${CMAKE_Fortran_MODULE_DIRECTORY})

message(STATUS "Building paths")
message(STATUS "Executable output path " ${EXECUTABLE_OUTPUT_PATH})
message(STATUS "Library output path " ${LIBRARY_OUTPUT_PATH})
message(STATUS "Modules output path " ${CMAKE_Fortran_MODULE_DIRECTORY})

#################################################################
# FFLAGS depend on the compiler and the build type
#################################################################

GET_FILENAME_COMPONENT(Fortran_COMPILER_NAME ${CMAKE_Fortran_COMPILER} NAME)

ADD_DEFINITIONS(-D${CMAKE_Fortran_COMPILER_ID})

message(STATUS "COMPILER INFO: ${CMAKE_Fortran_COMPILER_ID} - ${Fortran_COMPILER_NAME}")

if(LINUX)
  set(EXTRA_FLAGS "-D_USE_NIX")
endif()

IF (${CMAKE_Fortran_COMPILER_ID} STREQUAL "GNU" OR Fortran_COMPILER_NAME MATCHES "gfortran*")
  # gfortran
<<<<<<< HEAD
  set(FORTRAN_FLAGS "-fopenmp -fdefault-real-8 -fdefault-double-8 -ffree-line-length-0 -cpp -Wimplicit-interface ${EXTRA_FLAGS} -ldl")
=======
  set(FORTRAN_FLAGS "-fopenmp -fdefault-real-8 -fdefault-double-8 -ffree-line-length-0 -cpp -Wimplicit-interface -ldl ${EXTRA_FLAGS} ")
>>>>>>> 181fe2f3
  set (CMAKE_Fortran_FLAGS "${FORTRAN_FLAGS} ${MACROS} ${INCLUDES} " CACHE STRING "" FORCE)
  set (CMAKE_Fortran_FLAGS_RELEASE "-O3 -ldl ${EXTRA_FLAGS} " CACHE STRING "" FORCE)
  set (CMAKE_Fortran_FLAGS_DEBUG   "-g -fbacktrace -fbounds-check -fprofile-arcs -ftest-coverage -Wimplicit-interface -ldl ${EXTRA_FLAGS} " CACHE STRING "" FORCE)

ELSEIF (${CMAKE_Fortran_COMPILER_ID} STREQUAL "Intel" OR Fortran_COMPILER_NAME MATCHES "ifort*")
  # ifort
  set(FORTRAN_FLAGS "-openmp -fpp -heap-arrays -nostandard-realloc-lhs ${EXTRA_FLAGS} ")
  IF (LINUX)
    set(FORTRAN_FLAGS "-qopenmp -fpp -heap-arrays -nostandard-realloc-lhs ${EXTRA_FLAGS} ")
  ENDIF ()
  set (CMAKE_Fortran_FLAGS "${FORTRAN_FLAGS} ${MACROS} ${INCLUDES}" CACHE STRING "" FORCE)
  set (CMAKE_Fortran_FLAGS_RELEASE "-O3 ${EXTRA_FLAGS} " CACHE STRING "" FORCE)
  set (CMAKE_Fortran_FLAGS_DEBUG   "-traceback -debug all -check all -ftrapuv -warn nointerfaces ${EXTRA_FLAGS} " CACHE STRING "" FORCE)

ELSEIF (${CMAKE_Fortran_COMPILER_ID} STREQUAL "XL" OR Fortran_COMPILER_NAME MATCHES "xlf*")
  # xlf (untested)
  set(FORTRAN_FLAGS "-q64 -qrealsize=8 -qsuffix=f=f90:cpp=f90 ${EXTRA_FLAGS} ")
  set (CMAKE_Fortran_FLAGS "${FORTRAN_FLAGS} ${MACROS} ${INCLUDES}" CACHE STRING "" FORCE)
  set (CMAKE_Fortran_FLAGS_RELEASE "-O3 -qstrict ${EXTRA_FLAGS} " CACHE STRING "" FORCE)
  set (CMAKE_Fortran_FLAGS_DEBUG   "-O0 -g -qfullpath -qkeepparm ${EXTRA_FLAGS} " CACHE STRING "" FORCE)
ELSE ()
  message ("No optimized Fortran compiler flags are known, we just try -O2...")
  set (CMAKE_Fortran_FLAGS_RELEASE "-O2")
  set (CMAKE_Fortran_FLAGS_DEBUG   "-O0 -g")
ENDIF ()

message (STATUS "Fortran compiler full path: " ${CMAKE_Fortran_COMPILER})
message (STATUS "Fortran compiler flags: " ${CMAKE_Fortran_FLAGS})
message (STATUS "Fortran extra flags: " ${CMAKE_Fortran_FLAGS_RELEASE})

#################################################################
# ADD SOURCE SUBDIRS
#################################################################

SET(LIBRARY_SOURCE_PATH ${CMAKE_SOURCE_DIR}/src/MOHIDLagrangianLib)
SET(APP_SOURCE_PATH ${CMAKE_SOURCE_DIR}/src/MOHIDLagrangianApp)

message("---------Going through individual Cmake files-----------")
message(STATUS "Library source path " ${LIBRARY_SOURCE_PATH})
message(STATUS "Application source path " ${APP_SOURCE_PATH})

ADD_SUBDIRECTORY(${LIBRARY_SOURCE_PATH})
ADD_SUBDIRECTORY(${APP_SOURCE_PATH})<|MERGE_RESOLUTION|>--- conflicted
+++ resolved
@@ -60,11 +60,9 @@
 
 IF (${CMAKE_Fortran_COMPILER_ID} STREQUAL "GNU" OR Fortran_COMPILER_NAME MATCHES "gfortran*")
   # gfortran
-<<<<<<< HEAD
   set(FORTRAN_FLAGS "-fopenmp -fdefault-real-8 -fdefault-double-8 -ffree-line-length-0 -cpp -Wimplicit-interface ${EXTRA_FLAGS} -ldl")
-=======
-  set(FORTRAN_FLAGS "-fopenmp -fdefault-real-8 -fdefault-double-8 -ffree-line-length-0 -cpp -Wimplicit-interface -ldl ${EXTRA_FLAGS} ")
->>>>>>> 181fe2f3
+
+
   set (CMAKE_Fortran_FLAGS "${FORTRAN_FLAGS} ${MACROS} ${INCLUDES} " CACHE STRING "" FORCE)
   set (CMAKE_Fortran_FLAGS_RELEASE "-O3 -ldl ${EXTRA_FLAGS} " CACHE STRING "" FORCE)
   set (CMAKE_Fortran_FLAGS_DEBUG   "-g -fbacktrace -fbounds-check -fprofile-arcs -ftest-coverage -Wimplicit-interface -ldl ${EXTRA_FLAGS} " CACHE STRING "" FORCE)
