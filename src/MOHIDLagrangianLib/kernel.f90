--- conflicted
+++ resolved
@@ -47,7 +47,7 @@
     !---------------------------------------------------------------------------
     function runKernel(self, sv, bdata, time, dt)
     class(kernel_class), intent(inout) :: self
-<<<<<<< HEAD
+
     type(stateVector_class), intent(inout) :: sv
     type(background_class), dimension(:), intent(in) :: bdata
     real(prec), intent(in) :: time, dt
@@ -60,37 +60,7 @@
     else if (sv%ttype == Globals%Types%plastic) then
 
     end if
-=======
-    type(aot_class), intent(in) :: aot
-    type(aot_class), intent(out) :: daot_dt
-    type(background_class), dimension(:), intent(in) :: bdata
-    real(prec), intent(in) :: time, dt
-    integer :: np, nf, bkg
-    real(prec), dimension(:,:), allocatable :: var_dt
-    type(string), dimension(:), allocatable :: var_name
 
-    daot_dt = aot
-    
-    do bkg = 1, size(bdata)
-            np = size(aot%id) !number of particles
-            nf = bdata(bkg)%fields%getSize() !number of fields to interpolate
-            allocate(var_dt(np,nf))
-            allocate(var_name(nf))
-            call self%Interpolator%run(aot, bdata(bkg), time, var_dt, var_name)
-            !update velocities
-            nf = Utils%find_str(var_name, Globals%Var%u, .true.)
-            daot_dt%u = var_dt(:,nf)
-            nf = Utils%find_str(var_name, Globals%Var%v, .true.)
-            daot_dt%v = var_dt(:,nf)
-            nf = Utils%find_str(var_name, Globals%Var%w, .false.)
-            if (nf /= MV_INT) daot_dt%w = var_dt(:,nf)
-            if (nf == MV_INT) daot_dt%w = 0.0
-            daot_dt%u = Utils%m2geo(daot_dt%u, aot%y, .False.)
-            daot_dt%v = Utils%m2geo(daot_dt%v, aot%y, .True.)
-    end do
-
-end subroutine Lagrangian
->>>>>>> a46d4bea
 
     end function runKernel
 
@@ -109,7 +79,6 @@
     integer :: np, nf, bkg, i
     real(prec), dimension(:,:), allocatable :: var_dt
     type(string), dimension(:), allocatable :: var_name
-<<<<<<< HEAD
     real(prec), dimension(size(sv%state,1),size(sv%state,2)) :: Lagrangian
 
     Lagrangian = 0.0    
@@ -193,81 +162,6 @@
     !> kernel and the interpolator to evaluate it.
     !---------------------------------------------------------------------------
     subroutine initKernel(self)
-=======
-    real(prec), dimension(:), allocatable :: rand_vel_u, rand_vel_v,rand_vel_w
-    real(prec) :: D = 0.1
-
-    daot_dt = aot
-
-    ! Advection term
-    do bkg = 1, size(bdata)
-            np = size(aot%id) !number of particles
-            nf = bdata(bkg)%fields%getSize() !number of fields to interpolate
-            allocate(var_dt(np,nf))
-            allocate(var_name(nf))
-            call self%Interpolator%run(aot, bdata(bkg), time, var_dt, var_name)
-            !update velocities
-            nf = Utils%find_str(var_name, Globals%Var%u, .true.)
-            daot_dt%u = var_dt(:,nf)
-            nf = Utils%find_str(var_name, Globals%Var%v, .true.)
-            daot_dt%v = var_dt(:,nf)
-            nf = Utils%find_str(var_name, Globals%Var%w, .false.)
-            if (nf /= MV_INT) daot_dt%w = var_dt(:,nf)
-            if (nf == MV_INT) daot_dt%w = 0.0
-
-    end do
-
-    ! Diffusion term
-    allocate(rand_vel_u(np), rand_vel_v(np), rand_vel_w(np))
-    call random_number(rand_vel_u)
-    call random_number(rand_vel_v)
-    call random_number(rand_vel_w)
-    !update velocities
-    ! For the moment we set D = 0.1 m/s, then the D parameter
-    ! should be part of the array of tracers parameter
-
-    ! Advection + Diffusion! (we neglect the w diffusion component)
-    ! bounds error from bottom-top layer!
-    daot_dt%u = daot_dt%u + (2.*rand_vel_u-1.)*sqrt(2.*D/dt)
-    daot_dt%v = daot_dt%v + (2.*rand_vel_v-1.)*sqrt(2.*D/dt)
-    !daot_dt%w = daot_dt%w + (2.*rand_vel_w-1.)*sqrt(2.*0.001/dt)
-
-
-    daot_dt%u = Utils%m2geo(daot_dt%u, aot%y, .False.)
-    daot_dt%v = Utils%m2geo(daot_dt%v, aot%y, .True.)
-
-
-end subroutine Diffusion
-
-
-!---------------------------------------------------------------------------
-!> @author Daniel Garaboa Paz - GFNL
-!> @brief
-!> Adaptation from runSolver (Ricardo) method that evaluates the specific 
-!> kernel, according to the selected kernel
-!> @param[in] self, aot, bdata, time, dt
-!> @param[out] daot_dt
-!---------------------------------------------------------------------------
-subroutine runKernel(self, aot, bdata, time, dt,daot_dt)
-    class(kernel_class), intent(inout) :: self
-    type(aot_class), intent(in) :: aot
-    type(aot_class) :: daot_dt
-    type(background_class), dimension(:), intent(in) :: bdata
-    real(prec), intent(in) :: time, dt
-    if (self%kernelType == 1) call self%Lagrangian(aot, bdata, time, dt, daot_dt)
-    if (self%kernelType == 2) call self%Diffusion(aot, bdata, time, dt, daot_dt)
-end subroutine runKernel
-
-
-!---------------------------------------------------------------------------
-!> @author Daniel Garaboa Paz - GFNL
-!> @brief
-!> Initializer method adpated from for solver kernel class. Sets the type of 
-!> kernel and the interpolator to evaluate it.
-!> @param[in] self, flag, name
-!---------------------------------------------------------------------------
-subroutine initKernel(self, flag, name)
->>>>>>> a46d4bea
     class(kernel_class), intent(inout) :: self
     type(string) :: interpName
     interpName = 'linear'
