--- conflicted
+++ resolved
@@ -87,7 +87,7 @@
     integer :: np, nf, bkg
     real(prec), dimension(:,:), allocatable :: var_dt
     type(string), dimension(:), allocatable :: var_name
-<<<<<<< HEAD
+
   
     !interpolate each background
     do bkg = 1, size(bdata)
@@ -113,57 +113,6 @@
         aot%z = aot%z + aot%w*dt
         !update other vars...
     end do
-=======
-    real(prec), dimension(:), allocatable :: rand_vel_u, rand_vel_v
-
-    ! print*, 'got here!'
-    ! np = size(aot%id) !number of particles
-    ! allocate(rand_vel_u(np))
-    ! allocate(rand_vel_v(np))
-    ! call random_number(rand_vel_u)
-    ! call random_number(rand_vel_v)
-    ! rand_vel_u = 0.001*(2*rand_vel_u - 1)
-    ! rand_vel_v = 0.001*(2*rand_vel_v - 1)
-    ! aot%u = rand_vel_u
-    ! aot%v = rand_vel_v
-    ! !aot%w = rand_vel
-    ! !print*, aot%u
-    ! !update positions
-    ! aot%x = aot%x + aot%u*dt
-    ! aot%y = aot%y + aot%v*dt
-    ! !!aot%z = aot%z + aot%w*dt
-    
-    ! Prelude for kernel use
- 
-    call self%kernel%runKernel(aot, bdata, time, dt, daot_dt)
-    
-    aot%x = aot%x + daot_dt%u*dt
-    aot%y = aot%y + daot_dt%v*dt
-    aot%z = aot%z + daot_dt%w*dt
-      
-
-    !interpolate each background
-    ! do bkg = 1, size(bdata)
-    !     np = size(aot%id) !number of particles
-    !     nf = bdata(bkg)%fields%getSize() !number of fields to interpolate
-    !     allocate(var_dt(np,nf))
-    !     allocate(var_name(nf))
-    !     call self%kernel%run(aot, bdata(bkg), time, var_dt, var_name)
-    !     !update velocities
-    !     nf = Utils%find_str(var_name, Globals%Var%u, .true.)
-    !     aot%u = var_dt(:,nf)
-    !     nf = Utils%find_str(var_name, Globals%Var%v, .true.)
-    !     aot%v = var_dt(:,nf)
-    !     nf = Utils%find_str(var_name, Globals%Var%w, .true.)
-    !     aot%w = var_dt(:,nf)
- 
-    !     !update positions
-    !     aot%x = aot%x + Utils%m2geo(aot%u, aot%y, .false.)*dt
-    !     aot%y = aot%y + Utils%m2geo(aot%v, aot%y, .true.)*dt
-    !     aot%z = aot%z + aot%w*dt
-    !     !update other vars...
-    ! end do
->>>>>>> bc5a63d3
 
     end subroutine runStepEuler
 
@@ -186,7 +135,6 @@
     real(prec), dimension(:,:), allocatable :: var_dt
     type(string), dimension(:), allocatable :: var_name
 
-<<<<<<< HEAD
     ! interpolate each background
     do bkg = 1, size(bdata)
         np = size(aot%id) !number of particles
@@ -204,9 +152,7 @@
         nf = Utils%find_str(var_name, Globals%Var%w, .false.)
         if (nf /= MV_INT) aot%w = var_dt(:,nf)
         if (nf == MV_INT) aot%w = 0.0
-=======
-        call self%kernel%runKernel(aot, bdata, time, dt, daot_dt)
->>>>>>> bc5a63d3
+
         !update positions for the predictor step
         aot%x = aot%x + daot_dt%u*0.5*dt
         aot%y = aot%y + daot_dt%v*0.5*dt
@@ -214,7 +160,7 @@
         !Corrector step
         !run the interpolator
         mstime = time+0.5*dt
-<<<<<<< HEAD
+
         call self%Interpolator%run(aot, bdata(bkg), mstime, var_dt, var_name)
         !update velocities for the corrector step
         nf = Utils%find_str(var_name, Globals%Var%u, .true.)
@@ -230,15 +176,7 @@
         aot%z = aot%z + aot%w*dt*0.5
         !update other vars...
     end do
-=======
-
-        call self%kernel%runKernel(aot, bdata, mstime, dt, daot_dt)
-      
-        aot%x = aot%x + daot_dt%u*0.5*dt
-        aot%y = aot%y + daot_dt%v*0.5*dt
-        aot%z = aot%z + daot_dt%w*0.5*dt
-
->>>>>>> bc5a63d3
+
 
     end subroutine runStepMSEuler
 
@@ -263,9 +201,8 @@
 
         !copying the aot for the several intermediate steps
 
-        call self%kernel%runKernel(aot, bdata, time, dt, k(1))
-
-<<<<<<< HEAD
+
+
         !update velocities for the predictor step
         nf = Utils%find_str(var_name, Globals%Var%u, .true.)
         k(1)%u = var_dt(:,nf)
@@ -332,30 +269,6 @@
         if (nf /= MV_INT) k(4)%w = var_dt(:,nf)
         if (nf == MV_INT) k(4)%w = 0.0
         !---- k4 step: k4 = f(x_n + k3,t + dt)------
-=======
-        k(1)%x = aot%x + k(1)%u*dt*0.5
-        k(1)%y = aot%y + k(1)%v*dt*0.5
-        k(1)%z = aot%z + k(1)%w*dt*0.5
-        mstime = time + 0.5*dt
-
-        call self%kernel%runKernel(k(1), bdata, mstime, dt, k(2))
-
-        k(2)%x = aot%x + k(2)%u*0.5*dt
-        k(2)%y = aot%y + k(2)%v*0.5*dt
-        k(2)%z = aot%z + k(2)%w*0.5*dt
-        mstime = time+0.5*dt
-        
-        
-        call self%kernel%runKernel(k(2), bdata, mstime, dt, k(3))
-
-        k(3)%x = aot%x + k(3)%u*dt
-        k(3)%y = aot%y + k(3)%v*dt
-        k(3)%z = aot%z + k(3)%w*dt
-        mstime = time + dt
-
-        call self%kernel%runKernel(k(3), bdata, mstime, dt, k(4))
-        !-----k1 step: k1 = f(x_n,t_n)-----
->>>>>>> bc5a63d3
 
         aot%u = (k(1)%u + 2.*k(2)%u + 2.*k(3)%u + k(4)%u)/6.0
         aot%v = (k(1)%v + 2.*k(2)%v + 2.*k(3)%v + k(4)%v)/6.0
