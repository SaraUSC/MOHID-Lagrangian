    !------------------------------------------------------------------------------
    !        IST/MARETEC, Water Modelling Group, Mohid modelling system
    !------------------------------------------------------------------------------
    !
    ! TITLE         : Mohid Model
    ! PROJECT       : Mohid Lagrangian Tracer
    ! MODULE        : interpolator
    ! URL           : http://www.mohid.com
    ! AFFILIATION   : IST/MARETEC, Marine Modelling Group
    ! DATE          : September 2018
    ! REVISION      : Canelas 0.1
    !> @author
    !> Ricardo Birjukovs Canelas
    !
    ! DESCRIPTION:
    !> Defines an Interpolator class.
    !------------------------------------------------------------------------------

    module interpolator_mod

    use common_modules
    use stateVector_mod
    use background_mod
    use fieldTypes_mod
    USE ieee_arithmetic

    implicit none
    private

    type :: interpolator_class        !< Interpolator class
        integer :: interpType = 1     !< Interpolation Algorithm 1: linear
        type(string) :: name                !< Name of the Interpolation algorithm
    contains
    procedure :: run
    procedure, private :: getArrayCoord
    procedure, private :: getArrayCoordRegular
    procedure, private :: getPointCoordRegular
    procedure, private :: getPointCoordNonRegular
    procedure, private :: getArrayCoordNonRegular
    procedure :: initialize => initInterpolator
    procedure :: print => printInterpolator
    procedure, private :: test4D
    procedure, private :: interp4D
    procedure, private :: interp3D
    end type interpolator_class

    !Public access vars
    public :: interpolator_class

    contains

    !---------------------------------------------------------------------------
    !> @author Ricardo Birjukovs Canelas - MARETEC
    !> @brief
    !> Method that runs the chosen interpolator method on the given data.
    !> @param[in] self, state, bdata, time, var_dt, var_name, toInterp
    !---------------------------------------------------------------------------
    subroutine run(self, state, bdata, time, var_dt, var_name, toInterp)
    class(interpolator_class), intent(in) :: self
    real(prec), dimension(:,:), intent(in) :: state
    type(background_class), intent(in) :: bdata
    real(prec), intent(in) :: time
    real(prec), dimension(:,:), intent(out) :: var_dt
    type(string), dimension(:), intent(out) :: var_name
    type(string), dimension(:), intent(in), optional :: toInterp
    logical :: interp
    real(prec) :: newtime
    class(*), pointer :: aField
    integer :: i
    type(string) :: outext

    real(prec), dimension(size(state,1)) :: xx, yy, zz
    logical, dimension(size(state,1)) :: outOfBounds
    real(prec) :: tt

    !Check field extents and what particles will be interpolated
    !interpolate each field to the correspoing slice in var_dt
    i = 1
    call bdata%fields%reset()                   ! reset list iterator
    do while(bdata%fields%moreValues())         ! loop while there are values
        interp = .true.
        aField => bdata%fields%currentValue()   ! get current value
        select type(aField)
        class is(scalar4d_field_class)          !4D interpolation is possible
            if (self%interpType == 1) then !linear interpolation in space and time
                if (present(toInterp)) then
                    if (.not.(any(toInterp == aField%name))) then
                        interp = .false.
                    end if
                end if
                if (interp) then
                    var_name(i) = aField%name
                    outOfBounds = .false.
                    xx = self%getArrayCoord(state(:,1), bdata, Globals%Var%lon, outOfBounds)
                    yy = self%getArrayCoord(state(:,2), bdata, Globals%Var%lat, outOfBounds)
                    zz = self%getArrayCoord(state(:,3), bdata, Globals%Var%level, outOfBounds)
                    tt = self%getPointCoordNonRegular(time, bdata, Globals%Var%time)
                    var_dt(:,i) = self%interp4D(xx, yy, zz, tt, outOfBounds, aField%field, size(aField%field,1), size(aField%field,2), size(aField%field,3), size(aField%field,4), size(state,1))
                end if
            end if !add more interpolation types here
        class is(scalar3d_field_class)          !3D interpolation is possible
            if (self%interpType == 1) then !linear interpolation in space and time
                if (present(toInterp)) then
                    if (.not.(any(toInterp == aField%name))) then
                        interp = .false.
                    end if
                end if
                if (interp) then
                    var_name(i) = aField%name
                    outOfBounds = .false.
                    xx = self%getArrayCoord(state(:,1), bdata, Globals%Var%lon, outOfBounds)
                    yy = self%getArrayCoord(state(:,2), bdata, Globals%Var%lat, outOfBounds)
                    tt = self%getPointCoordNonRegular(time, bdata, Globals%Var%time)
                    var_dt(:,i) = self%interp3D(xx, yy, tt, outOfBounds, aField%field, size(aField%field,1), size(aField%field,2), size(aField%field,3), size(state,1))
                end if
            end if !add more interpolation types here
            !add more field types here
            class default
            outext = '[Interpolator::Run] Unexepected type of field, not correct or supported at the time'
            call Log%put(outext)
            stop
        end select
        call bdata%fields%next()                ! increment the list iterator
        i = i+1 !to select the correct slice of var_dt for the corresponding field
    end do
    call bdata%fields%reset()                   ! reset list iterator

    end subroutine run

    !---------------------------------------------------------------------------
    !> @author Daniel Garaboa Paz - USC
    !> @brief
    !> method to interpolate a particle position in a given data box based
    !> on array coordinates. 4d interpolation is a weighted average of 16
    !> neighbors. Consider the 4D domain between the 16 neighbors. The hypercube is
    !> divided into 16 sub-hypercubes by the point in question. The weight of each
    !> neighbor is given by the volume of the opposite sub-hypercube, as a fraction
    !> of the whole hypercube.
    !> @param[in] self, x, y, z, t, out, field, n_fv, n_cv, n_pv, n_tv, n_e
    !---------------------------------------------------------------------------
    function interp4D(self, x, y, z, t, out, field, n_fv, n_cv, n_pv, n_tv, n_e)
    class(interpolator_class), intent(in) :: self
    real(prec), dimension(n_e),intent(in):: x, y, z                       !< 1-d. Array of particle component positions in array coordinates
    real(prec), intent(in) :: t                                           !< time to interpolate to in array coordinates
    logical, dimension(:), intent(in) :: out
    real(prec), dimension(n_fv, n_cv, n_pv, n_tv), intent(in) :: field    !< Field data with dimensions [n_fv,n_cv,n_pv,n_tv]
    integer, intent(in) :: n_fv, n_cv, n_pv, n_tv                         !< field dimensions
    integer, intent(in) :: n_e                                            !< Number of particles to interpolate to
    integer, dimension(n_e) :: x0, y0, z0, x1, y1, z1
    real(prec), dimension(n_e) :: xd, yd, zd, c000, c100, c010, c110, c001
    real(prec), dimension(n_e) :: c101, c011, c111, c00, c10, c01, c11, c0, c1
    real(prec) :: td
    integer :: i, t0, t1
    real(prec), dimension(n_e) :: interp4D                                !< Field evaluated at x,y,z,t

    ! From x,y,z,t in array coordinates, find the the box inside the field where the particle is
    do concurrent(i=1:n_e, .not. out(i))
        x0(i) = floor(x(i))
        x1(i) = ceiling(x(i))
        y0(i) = floor(y(i))
        y1(i) = ceiling(y(i))
        z0(i) = floor(z(i))
        z1(i) = ceiling(z(i))
    end do

    t0 = floor(t)
    t1 = ceiling(t)

<<<<<<< HEAD
    ! If depth layer has one layer
    if (n_pv == 1) then
        z0 = 1
        z1 = 1
    end if

=======
>>>>>>> 8c7e6e96
    xd = 0.
    yd = 0.
    zd = 0.
    td = 0.
    
    ! Compute the "normalized coordinates" of the particle inside the data field box
    where (x1 /= x0) xd = (x-x0)/(x1-x0)
    where (y1 /= y0) yd = (y-y0)/(y1-y0)
    where (z1 /= z0) zd = (z-z0)/(z1-z0)
    if (t1 /= t0) td = (t-t0)/(t1-t0)

<<<<<<< HEAD
    ! Interpolation on the first dimension and collapse it to a three dimension problem
=======
    
>>>>>>> 8c7e6e96
    interp4D = 0.0
    
    ! Interpolation on the first dimension and collapse it to a three dimension problem
    do concurrent(i=1:n_e, .not. out(i))
        c000(i) = field(x0(i),y0(i),z0(i),t0)*(1.-xd(i)) + field(x1(i),y0(i),z0(i),t0)*xd(i) !y0x0z0t0!  y0x1z0t0
        c100(i) = field(x0(i),y1(i),z0(i),t0)*(1.-xd(i)) + field(x1(i),y1(i),z0(i),t0)*xd(i)
        c010(i) = field(x0(i),y0(i),z1(i),t0)*(1.-xd(i)) + field(x1(i),y0(i),z1(i),t0)*xd(i)
        c110(i) = field(x0(i),y1(i),z1(i),t0)*(1.-xd(i)) + field(x1(i),y1(i),z1(i),t0)*xd(i)
        c001(i) = field(x0(i),y0(i),z0(i),t1)*(1.-xd(i)) + field(x1(i),y0(i),z0(i),t1)*xd(i) !y0x0z0t0!  y0x1z0t0
        c101(i) = field(x0(i),y1(i),z0(i),t1)*(1.-xd(i)) + field(x1(i),y1(i),z0(i),t1)*xd(i)
        c011(i) = field(x0(i),y0(i),z1(i),t1)*(1.-xd(i)) + field(x1(i),y0(i),z1(i),t1)*xd(i)
<<<<<<< HEAD
        c111(i) = field(x0(i),y1(i),z1(i),t1)*(1.-xd(i)) + field(x1(i),y1(i),z1(i),t1)*xd(i)
        
    ! Interpolation on the second dimension and collapse it to a two dimension problem
=======
        c111(i) = field(x0(i),y1(i),z1(i),t1)*(1.-xd(i)) + field(x1(i),y1(i),z1(i),t1)*xd(i)    
        ! Interpolation on the second dimension and collapse it to a two dimension problem
>>>>>>> 8c7e6e96
        c00(i) = c000(i)*(1.-yd(i))+c100(i)*yd(i)
        c10(i) = c010(i)*(1.-yd(i))+c110(i)*yd(i)
        c01(i) = c001(i)*(1.-yd(i))+c101(i)*yd(i)
        c11(i) = c011(i)*(1.-yd(i))+c111(i)*yd(i)
        ! Interpolation on the third dimension and collapse it to a one dimension problem
        c0(i) = c00(i)*(1.-zd(i))+c10(i)*zd(i)
        c1(i) = c01(i)*(1.-zd(i))+c11(i)*zd(i)
        ! Interpolation on the time dimension and get the final result.
        interp4D(i) = c0(i)*(1.-td)+c1(i)*td
    end do
    
    end function interp4D

    !---------------------------------------------------------------------------
    !> @author Daniel Garaboa Paz - USC
    !> @brief
    !> method to interpolate a particle position in a given data box based
    !> on array coordinates. 3d interpolation is a weighted average of 8
    !> neighbors. Consider the 4D domain between the 8 neighbors. The hypercube is
    !> divided into 4 sub-hypercubes by the point in question. The weight of each
    !> neighbor is given by the volume of the opposite sub-hypercube, as a fraction
    !> of the whole hypercube.
    !> @param[in] self, x, y, t, out, field, n_fv, n_cv, n_tv, n_e
    !---------------------------------------------------------------------------
    function interp3D(self, x, y, t, out, field, n_fv, n_cv, n_tv, n_e)
    class(interpolator_class), intent(in) :: self
    real(prec), dimension(n_e),intent(in):: x, y                        !< 1-d. Array of particle component positions in array coordinates
    real(prec), intent(in) :: t                                         !< time to interpolate to in array coordinates
    logical, dimension(:), intent(in) :: out
    real(prec), dimension(n_fv, n_cv, n_tv), intent(in) :: field        !< Field data with dimensions [n_fv,n_cv,n_pv,n_tv]
    integer, intent(in) :: n_fv, n_cv,n_tv                              !< field dimensions
    integer, intent(in) :: n_e                                          !< Number of particles to interpolate to
    integer, dimension(n_e) :: x0, y0, x1, y1
    real(prec), dimension(n_e) :: xd, yd, c00, c10, c01, c11
    real(prec), dimension(n_e) :: c0, c1
    real(prec) :: td
    integer :: i, t0, t1
    real(prec), dimension(n_e) :: interp3D                              !< Field evaluated at x,y,z,t

    ! From x,y,z,t in array coordinates, find the the box inside the field where the particle is
<<<<<<< HEAD
    do concurrent(i=1:n_e, .not. out(i))
        x0(i) = floor(x(i))
        x1(i) = ceiling(x(i))
        y0(i) = floor(y(i))
        y1(i) = ceiling(y(i))
    end do

=======
    x0 = floor(x)
    y0 = floor(y)
>>>>>>> 8c7e6e96
    t0 = floor(t)
    t1 = ceiling(t)
<<<<<<< HEAD

    ! Compute the "normalized coordinates" of the particle inside the data field box
    xd = 0.
    yd = 0.
    td = 0.
    
    ! Compute the "normalized coordinates" of the particle inside the data field box
    where (x1 /= x0) xd = (x-x0)/(x1-x0)
    where (y1 /= y0) yd = (y-y0)/(y1-y0)
    if (t1 /= t0) td = (t-t0)/(t1-t0)


    interp3D = 0.0

=======
    
    ! Compute the "normalized coordinates" of the particle inside the data field box
    xd = (x-x0)/(x1-x0)
    yd = (y-y0)/(y1-y0)
    td = (t-t0)/(t1-t0)

    ! In case that particle is on a point box, we set it to 0 to avoid inf errors
    where (x1 == x0) xd = 0.
    where (y1 == y0) yd = 0.
    if (t1 == t0)    td = 0.
    
    interp3D = 0.0
    
>>>>>>> 8c7e6e96
    ! Interpolation on the first dimension and collapse it to a three dimension problem
    do concurrent(i=1:n_e, .not. out(i))
        c00(i) = field(x0(i),y0(i),t0)*(1.-xd(i)) + field(x1(i),y0(i),t0)*xd(i) !y0x0z0t0!  y0x1z0t0
        c10(i) = field(x0(i),y1(i),t0)*(1.-xd(i)) + field(x1(i),y1(i),t0)*xd(i)
        c01(i) = field(x0(i),y0(i),t1)*(1.-xd(i)) + field(x1(i),y0(i),t1)*xd(i)
        c11(i) = field(x0(i),y1(i),t1)*(1.-xd(i)) + field(x1(i),y1(i),t1)*xd(i)
<<<<<<< HEAD
    
    ! Interpolation on the second dimension and collapse it to a two dimension problem
        c0(i) = c00(i)*(1.-yd(i))+c10(i)*yd(i)
        c1(i) = c01(i)*(1.-yd(i))+c11(i)*yd(i)
    ! Interpolation on the time dimension and get the final result.
=======
        ! Interpolation on the second dimension and collapse it to a two dimension problem
        c0(i) = c00(i)*(1.-yd(i))+c10(i)*yd(i)
        c1(i) = c01(i)*(1.-yd(i))+c11(i)*yd(i)
        ! Interpolation on the time dimension and get the final result.
>>>>>>> 8c7e6e96
        interp3D(i) = c0(i)*(1.-td)+c1(i)*td
    end do

    end function interp3D

    !---------------------------------------------------------------------------
    !> @author Ricardo Birjukovs Canelas - MARETEC
    !> @brief
    !> Returns the array coordinates of a set of points, given a coordinate
    !> array.
    !> @param[in] self, xdata, bdata, dimName, out
    !---------------------------------------------------------------------------
    function getArrayCoord(self, xdata, bdata, dimName, out)
    class(interpolator_class), intent(in) :: self
    real(prec), dimension(:), intent(in):: xdata                !< Tracer coordinate component
    type(background_class), intent(in) :: bdata                 !< Background to use
    type(string), intent(in) :: dimName
    logical, dimension(:), intent(inout) :: out
    integer :: dim                                              !< corresponding background dimension
    real(prec), dimension(size(xdata)) :: getArrayCoord         !< coordinates in array index

    dim = bdata%getDimIndex(dimName)
    if (bdata%regularDim(dim)) getArrayCoord = self%getArrayCoordRegular(xdata, bdata, dim, out)
    if (.not.bdata%regularDim(dim)) getArrayCoord = self%getArrayCoordNonRegular(xdata, bdata, dim, out)

    end function getArrayCoord

    !---------------------------------------------------------------------------
    !> @author Ricardo Birjukovs Canelas - MARETEC
    !> @brief
    !> Returns the array coordinates of a set of points, given a coordinate
    !> array. Works only for regularly spaced data.
    !> @param[in] self, xdata, bdata, dim, out
    !---------------------------------------------------------------------------
    function getArrayCoordRegular(self, xdata, bdata, dim, out)
    class(interpolator_class), intent(in) :: self
    real(prec), dimension(:), intent(in):: xdata                !< Tracer coordinate component
    type(background_class), intent(in) :: bdata                 !< Background to use
    integer, intent(in) :: dim
    logical, dimension(:), intent(inout) :: out
    real(prec), dimension(size(xdata)) :: getArrayCoordRegular  !< coordinates in array index
    real(prec) :: minBound, maxBound, res
    if(size(bdata%dim(dim)%field) == 1) then
        getArrayCoordRegular = 1
        return
    end if
    minBound = bdata%dim(dim)%getFieldMinBound()
    maxBound = bdata%dim(dim)%getFieldMaxBound()
    res = abs(maxBound - minBound)/(size(bdata%dim(dim)%field)-1.0)
    getArrayCoordRegular = (xdata - minBound)/res + 1.0
    where (xdata < minBound) out = .true.
    where (xdata > maxBound) out = .true.
    end function getArrayCoordRegular


    !---------------------------------------------------------------------------
    !> @author Daniel Garaboa Paz - USC
    !> @brief
    !> Returns the array coordinate of a point, along a given dimension.
    !> @param[in] self, xdata, bdata, dim, out
    ! !---------------------------------------------------------------------------
    function getArrayCoordNonRegular(self, xdata, bdata, dim, out)
    class(interpolator_class), intent(in) :: self
    real(prec), dimension(:), intent(in):: xdata                    !< Tracer coordinate component
    type(background_class), intent(in) :: bdata                     !< Background to use
    integer, intent(in) :: dim
    logical, dimension(:), intent(inout) :: out
    integer :: i                                                
    integer :: id, idx_1, idx_2                                 
    real(prec), dimension(size(xdata)) :: getArrayCoordNonRegular   !< coordinates in array index
    real(prec) :: minBound, maxBound

    if(size(bdata%dim(dim)%field) == 1) then
        getArrayCoordNonRegular = 1
        return
    end if
    
    getArrayCoordNonRegular = 1
    minBound = bdata%dim(dim)%getFieldMinBound()
    maxBound = bdata%dim(dim)%getFieldMaxBound()
    where (xdata < minBound) out = .true.
    where (xdata > maxBound) out = .true.
    do concurrent(id = 1:size(xdata), .not. out(id))
            do i = 2, size(bdata%dim(dim)%field)
                if (bdata%dim(dim)%field(i) >= xdata(id)) then
                    idx_1 = i-1
                    idx_2 = i
                    exit
                end if
            end do
        getArrayCoordNonRegular(id) = idx_1 + abs((xdata(id)-bdata%dim(dim)%field(idx_1))/(bdata%dim(dim)%field(idx_2)-bdata%dim(dim)%field(idx_1)))
    end do
    end function getArrayCoordNonRegular

    !---------------------------------------------------------------------------
    !> @author Ricardo Birjukovs Canelas - MARETEC
    !> @brief
    !> Returns the array coordinate of a point, along a given dimension.
    !> Works only for regularly spaced data.
    !> @param[in] self, xdata, bdata, dimName
    !---------------------------------------------------------------------------
    function getPointCoordNonRegular(self, xdata, bdata, dimName)
    class(interpolator_class), intent(in) :: self
    real(prec), intent(in):: xdata              !< Tracer coordinate component
    type(background_class), intent(in) :: bdata !< Background to use
    type(string), intent(in) :: dimName
    integer :: dim                              !< corresponding background dimension
    real(prec) :: getPointCoordNonRegular       !< coordinates in array index
    type(string) :: outext
    integer :: i
    integer :: idx_1, idx_2, n_idx
    logical :: found

    found = .false.
    dim = bdata%getDimIndex(dimName)
    if(size(bdata%dim(dim)%field) == 1) then
        getPointCoordNonRegular = 1
        return
    end if
    n_idx = size(bdata%dim(dim)%field)
    do i = 2, n_idx
        if (bdata%dim(dim)%field(i) >= xdata) then
            idx_1 = i-1
            idx_2 = i
            found = .true.
            exit
        end if
    end do
    if (.not.found) then
        outext = '[Interpolator::getPointCoordNonRegular] Point not contained in "'//dimName//'" dimension, stoping'
        call Log%put(outext)
        stop
    end if
    getPointCoordNonRegular = idx_1 + abs((xdata-bdata%dim(dim)%field(idx_1))/(bdata%dim(dim)%field(idx_2)-bdata%dim(dim)%field(idx_1)))
    
    end function getPointCoordNonRegular

    !---------------------------------------------------------------------------
    !> @author Ricardo Birjukovs Canelas - MARETEC
    !> @brief
    !> Returns the array coordinate of a point, along a given dimension.
    !> Works only for regularly spaced data.
    !> @param[in] self, xdata, bdata, dimName, eta
    !---------------------------------------------------------------------------
    function getPointCoordRegular(self, xdata, bdata, dimName, eta)
    class(interpolator_class), intent(in) :: self
    real(prec), intent(in):: xdata              !< Tracer coordinate component
    type(background_class), intent(in) :: bdata !< Background to use
    type(string), intent(in) :: dimName
    real(prec), intent(in), optional :: eta
    integer :: dim                              !< corresponding background dimension
    real(prec) :: getPointCoordRegular          !< coordinates in array index
    real(prec) :: minBound, maxBound, res, ieta
    type(string) :: outext
    integer :: i                                                !< corresponding background dimension
    integer :: id,idx_1,idx_2,n_idx                                 !< corresponding background dimension
    dim = bdata%getDimIndex(dimName)
    res = size(bdata%dim(dim)%field)-1
    minBound = bdata%dim(dim)%getFieldMinBound()
    maxBound = bdata%dim(dim)%getFieldMaxBound()
    res = abs(maxBound - minBound)/res
    getPointCoordRegular = (xdata - minBound)/res+1
    ieta = -res/10.0
    if (present(eta)) ieta = eta
    if (.not.Utils%isBounded(xdata, minBound, maxBound, ieta)) then
        outext = '[Interpolator::getPointCoordRegular] Point not contained in "'//dimName//'" dimension, stoping'
        print*, xdata
        print*, minBound, maxBound+ieta
        call Log%put(outext)
        stop
    end if
    end function getPointCoordRegular

    !---------------------------------------------------------------------------
    !> @author Ricardo Birjukovs Canelas - MARETEC
    !> @brief
    !> Initializer method for the Interpolator class. Sets the type of interpolator
    !> and name of the algorithm this Interpolator will call
    !> @param[in] self, flag, name
    !---------------------------------------------------------------------------
    subroutine initInterpolator(self, flag, name)
    class(interpolator_class), intent(inout) :: self
    integer, intent(in) :: flag
    type(string), intent(in) :: name
    self%interpType = flag
    self%name = name
    end subroutine initInterpolator

    !---------------------------------------------------------------------------
    !> @author Ricardo Birjukovs Canelas - MARETEC
    !> @brief
    !> Test for interp 4D
    !> @param[in] self
    !---------------------------------------------------------------------------
    subroutine test4D(self)
    class(interpolator_class), intent(inout) :: self
    real(prec), dimension(:,:,:,:), allocatable :: field
    real(prec), dimension(:), allocatable :: xx, yy, zz
    logical, dimension(:), allocatable :: out
    real(prec) :: time
    integer :: npts, fieldDims
    real(prec) :: fieldVal
    fieldDims = 10
    fieldVal = 1.9
    allocate(field(fieldDims,fieldDims,fieldDims,fieldDims))
    field = fieldVal
    npts = 1
    allocate(xx(npts), yy(npts), zz(npts))
    allocate(out(npts))
    xx = 13.45
    yy = xx
    zz = xx
    time = 1
    print*, 'testing 4D interpolation, expected result is ', fieldVal
    out = .false.
    xx = self%interp4D(xx, yy, zz, time, out, field, fieldDims, fieldDims, fieldDims, fieldDims, npts)
    print*, 'result = ', xx
    if (xx(1) == fieldVal) then
        print*, 'Test: SUCCESS'
    else
        print*, 'Test: FAILED'
    end if
    read(*,*)
    end subroutine test4D

    !---------------------------------------------------------------------------
    !> @author Ricardo Birjukovs Canelas - MARETEC
    !> @brief
    !> Method that prints the Interpolator information
    !---------------------------------------------------------------------------
    subroutine printInterpolator(self)
    class(interpolator_class), intent(inout) :: self
    type(string) :: outext, t
    outext = 'Interpolation algorithm is '//self%name
    call Log%put(outext,.false.)
    end subroutine printInterpolator

    end module interpolator_mod<|MERGE_RESOLUTION|>--- conflicted
+++ resolved
@@ -166,15 +166,12 @@
     t0 = floor(t)
     t1 = ceiling(t)
 
-<<<<<<< HEAD
     ! If depth layer has one layer
     if (n_pv == 1) then
         z0 = 1
         z1 = 1
     end if
 
-=======
->>>>>>> 8c7e6e96
     xd = 0.
     yd = 0.
     zd = 0.
@@ -186,38 +183,29 @@
     where (z1 /= z0) zd = (z-z0)/(z1-z0)
     if (t1 /= t0) td = (t-t0)/(t1-t0)
 
-<<<<<<< HEAD
     ! Interpolation on the first dimension and collapse it to a three dimension problem
-=======
-    
->>>>>>> 8c7e6e96
     interp4D = 0.0
     
-    ! Interpolation on the first dimension and collapse it to a three dimension problem
     do concurrent(i=1:n_e, .not. out(i))
         c000(i) = field(x0(i),y0(i),z0(i),t0)*(1.-xd(i)) + field(x1(i),y0(i),z0(i),t0)*xd(i) !y0x0z0t0!  y0x1z0t0
         c100(i) = field(x0(i),y1(i),z0(i),t0)*(1.-xd(i)) + field(x1(i),y1(i),z0(i),t0)*xd(i)
         c010(i) = field(x0(i),y0(i),z1(i),t0)*(1.-xd(i)) + field(x1(i),y0(i),z1(i),t0)*xd(i)
         c110(i) = field(x0(i),y1(i),z1(i),t0)*(1.-xd(i)) + field(x1(i),y1(i),z1(i),t0)*xd(i)
+
         c001(i) = field(x0(i),y0(i),z0(i),t1)*(1.-xd(i)) + field(x1(i),y0(i),z0(i),t1)*xd(i) !y0x0z0t0!  y0x1z0t0
         c101(i) = field(x0(i),y1(i),z0(i),t1)*(1.-xd(i)) + field(x1(i),y1(i),z0(i),t1)*xd(i)
         c011(i) = field(x0(i),y0(i),z1(i),t1)*(1.-xd(i)) + field(x1(i),y0(i),z1(i),t1)*xd(i)
-<<<<<<< HEAD
         c111(i) = field(x0(i),y1(i),z1(i),t1)*(1.-xd(i)) + field(x1(i),y1(i),z1(i),t1)*xd(i)
         
     ! Interpolation on the second dimension and collapse it to a two dimension problem
-=======
-        c111(i) = field(x0(i),y1(i),z1(i),t1)*(1.-xd(i)) + field(x1(i),y1(i),z1(i),t1)*xd(i)    
-        ! Interpolation on the second dimension and collapse it to a two dimension problem
->>>>>>> 8c7e6e96
         c00(i) = c000(i)*(1.-yd(i))+c100(i)*yd(i)
         c10(i) = c010(i)*(1.-yd(i))+c110(i)*yd(i)
         c01(i) = c001(i)*(1.-yd(i))+c101(i)*yd(i)
         c11(i) = c011(i)*(1.-yd(i))+c111(i)*yd(i)
-        ! Interpolation on the third dimension and collapse it to a one dimension problem
+    ! Interpolation on the third dimension and collapse it to a one dimension problem
         c0(i) = c00(i)*(1.-zd(i))+c10(i)*zd(i)
         c1(i) = c01(i)*(1.-zd(i))+c11(i)*zd(i)
-        ! Interpolation on the time dimension and get the final result.
+    ! Interpolation on the time dimension and get the final result.
         interp4D(i) = c0(i)*(1.-td)+c1(i)*td
     end do
     
@@ -250,7 +238,6 @@
     real(prec), dimension(n_e) :: interp3D                              !< Field evaluated at x,y,z,t
 
     ! From x,y,z,t in array coordinates, find the the box inside the field where the particle is
-<<<<<<< HEAD
     do concurrent(i=1:n_e, .not. out(i))
         x0(i) = floor(x(i))
         x1(i) = ceiling(x(i))
@@ -258,13 +245,8 @@
         y1(i) = ceiling(y(i))
     end do
 
-=======
-    x0 = floor(x)
-    y0 = floor(y)
->>>>>>> 8c7e6e96
     t0 = floor(t)
     t1 = ceiling(t)
-<<<<<<< HEAD
 
     ! Compute the "normalized coordinates" of the particle inside the data field box
     xd = 0.
@@ -279,39 +261,17 @@
 
     interp3D = 0.0
 
-=======
-    
-    ! Compute the "normalized coordinates" of the particle inside the data field box
-    xd = (x-x0)/(x1-x0)
-    yd = (y-y0)/(y1-y0)
-    td = (t-t0)/(t1-t0)
-
-    ! In case that particle is on a point box, we set it to 0 to avoid inf errors
-    where (x1 == x0) xd = 0.
-    where (y1 == y0) yd = 0.
-    if (t1 == t0)    td = 0.
-    
-    interp3D = 0.0
-    
->>>>>>> 8c7e6e96
     ! Interpolation on the first dimension and collapse it to a three dimension problem
     do concurrent(i=1:n_e, .not. out(i))
         c00(i) = field(x0(i),y0(i),t0)*(1.-xd(i)) + field(x1(i),y0(i),t0)*xd(i) !y0x0z0t0!  y0x1z0t0
         c10(i) = field(x0(i),y1(i),t0)*(1.-xd(i)) + field(x1(i),y1(i),t0)*xd(i)
         c01(i) = field(x0(i),y0(i),t1)*(1.-xd(i)) + field(x1(i),y0(i),t1)*xd(i)
         c11(i) = field(x0(i),y1(i),t1)*(1.-xd(i)) + field(x1(i),y1(i),t1)*xd(i)
-<<<<<<< HEAD
     
     ! Interpolation on the second dimension and collapse it to a two dimension problem
         c0(i) = c00(i)*(1.-yd(i))+c10(i)*yd(i)
         c1(i) = c01(i)*(1.-yd(i))+c11(i)*yd(i)
     ! Interpolation on the time dimension and get the final result.
-=======
-        ! Interpolation on the second dimension and collapse it to a two dimension problem
-        c0(i) = c00(i)*(1.-yd(i))+c10(i)*yd(i)
-        c1(i) = c01(i)*(1.-yd(i))+c11(i)*yd(i)
-        ! Interpolation on the time dimension and get the final result.
->>>>>>> 8c7e6e96
         interp3D(i) = c0(i)*(1.-td)+c1(i)*td
     end do
 
