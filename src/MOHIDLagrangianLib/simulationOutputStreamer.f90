--- conflicted
+++ resolved
@@ -91,13 +91,8 @@
     
 
     if (self%OutputFormat == 2) then !VTK file selected
-<<<<<<< HEAD
-        call self%vtkWritter%TracerSerial(filename, blocks)
-        call self%hdf5Writter%TracerSerial(filename, blocks)
-=======
         call self%vtkWritter%TracerSerial(filename, blocks, outputVars)
         !call self%hdf5Writter%TracerSerial(filename, blocks)
->>>>>>> 5669da6a
     end if
 
     end subroutine WriteStepSerial
