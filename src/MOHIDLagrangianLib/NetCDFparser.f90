    !------------------------------------------------------------------------------
    !        IST/MARETEC, Water Modelling Group, Mohid modelling system
    !------------------------------------------------------------------------------
    !
    ! TITLE         : Mohid Model
    ! PROJECT       : Mohid Lagrangian Tracer
    ! MODULE        : NetCDFparser
    ! URL           : http://www.mohid.com
    ! AFFILIATION   : IST/MARETEC, Marine Modelling Group
    ! DATE          : March 2019
    ! REVISION      : Canelas 0.1
    !> @author
    !> Daniel Garaboa Paz
    !
    ! DESCRIPTION:
    !> Module that defines a netcdf file model class, responsible for abstracting
    !> the parsing of netcdf files. Each object of this class is responsible for
    !> one file, effectivelly representing it.
    !> The object should return the necessary data fields with corresponding meta
    !> data, such as names and units. An variable library is consulted when
    !> required, because even NetCDF CF compliance allows ambiguity.
    !------------------------------------------------------------------------------

    module netcdfParser_mod

#ifdef _USE_NIX
    use netcdf
#else
    use netcdf90
#endif

    use common_modules
    use background_mod
    use fieldTypes_mod
    use xmlParser_mod
    use background_mod

    use FoX_dom

    implicit none
    private

    type :: dim_t
        type(string) :: name
        type(string) :: simName
        integer :: dimid
        integer :: varid
        type (string) :: units
        integer :: length
        logical :: reverse_axis = .false., negate = .false.
        logical :: reverse_data = .false.
    contains
    procedure :: print => printDimsNC
    end type dim_t

    type :: var_t
        type(string) :: name
        type(string) :: simName
        integer :: varid
        type (string) :: units
        integer :: ndims
        integer, allocatable, dimension(:) :: dimids
        integer :: natts
        real(prec) :: offset, scale, fillvalue
    contains
    procedure :: print => printVarsNC
    end type var_t

    type :: ncfile_class !< A class that models a netcdf file
        type(string) :: filename   !< name of the file to read
        integer :: ncID             !< ID of the file
        integer :: nDims, nVars, nAtt, uDimID   !< number of dimensions, variables, attributes and dim IDs on the file
        type(dim_t), allocatable, dimension(:) :: dimData !< metadata from the dimensions on the file
        type(var_t), allocatable, dimension(:) :: varData   !< metadata from the variables on the file
        integer :: status
    contains
    procedure :: initialize => getFile
    procedure :: getVarDimensions
    procedure :: getVar
    procedure :: finalize => closeFile
    procedure, private :: check
    procedure, private :: getNCid
    procedure, private :: getNCglobalMetadata
    procedure, private :: getNCDimMetadata
    procedure, private :: getNCVarMetadata
    procedure, private :: getDimByDimID
    procedure :: print => printNcInfo
    end type ncfile_class

    public :: ncfile_class

    contains

    !---------------------------------------------------------------------------
    !> @author Ricardo Birjukovs Canelas - MARETEC
    !> @brief
    !> Parse the netcdf file headers and assembles the file model
    !> @param[in] self, filename
    !---------------------------------------------------------------------------
    subroutine getFile(self, filename)
    class(ncfile_class), intent(inout) :: self
    type(string), intent(in) :: filename
    integer :: i
    self%filename = filename
    call self%getNCid()
    call self%getNCglobalMetadata()
    call self%getNCVarMetadata()
    call self%getNCDimMetadata()
    end subroutine getFile

    !---------------------------------------------------------------------------
    !> @author Daniel Garaboa Paz - USC
    !> @brief
    !> Opens the netcdf file, assigns the NCID and checks for errors
    !> @param[in] self
    !---------------------------------------------------------------------------
    subroutine getNcid(self)
    class(ncfile_class), intent(inout) :: self
    self%status = NF90_open(trim(self%filename%chars()), NF90_NOWRITE, self%ncID)
    call self%check()
    end subroutine getNcid

    !---------------------------------------------------------------------------
    !> @author Ricardo Birjukovs Canelas - MARETEC
    !> @brief
    !> Inquires the nc file for global metadata - number  of dimensions,
    !> variables and attributes
    !> @param[in] self
    !---------------------------------------------------------------------------
    subroutine getNCglobalMetadata(self)
    class(ncfile_class), intent(inout) :: self
    self%status = nf90_inquire(self%ncID, self%nDims, self%nVars, self%nAtt, self%uDimID)
    call self%check()
    end subroutine getNCglobalMetadata

    !---------------------------------------------------------------------------
    !> @author Ricardo Birjukovs Canelas - MARETEC
    !> @brief
    !> Inquires the nc file for variable metadata
    !> @param[in] self
    !---------------------------------------------------------------------------
    subroutine getNCVarMetadata(self)
    class(ncfile_class), intent(inout) :: self
    integer :: i, j, ndims, nAtts
    integer :: dimids(self%nDims)
    integer :: tempStatus
    character(CHAR_LEN) :: varName, units
    allocate(self%varData(self%nVars))
    do i=1, self%nVars
        self%status = nf90_inquire_variable(self%ncID, i, varName, ndims=ndims, dimids=dimids, nAtts=nAtts)
        call self%check()
        self%varData(i)%name = trim(varName)
        self%varData(i)%simName = Globals%Var%getVarSimName(self%varData(i)%name)
        self%varData(i)%varid = i
        self%varData(i)%ndims = ndims
        allocate(self%varData(i)%dimids(ndims))
        self%varData(i)%dimids = dimids(1:ndims)
        self%varData(i)%nAtts = nAtts
        tempStatus = nf90_get_att(self%ncID, i, 'units', units)
        if (tempStatus == -43) units = "not set"
        self%varData(i)%units = trim(units)
        tempStatus = nf90_get_att(self%ncID, i, "scale_factor", self%varData(i)%scale)
        if (tempStatus == -43) self%varData(i)%scale = 1.0
        tempStatus = nf90_get_att(self%ncID, i, "add_offset", self%varData(i)%offset)
        if (tempStatus == -43) self%varData(i)%offset = 0.0
        tempStatus = nf90_get_att(self%ncID, i, "_FillValue", self%varData(i)%fillvalue)
        if (tempStatus == -43) self%varData(i)%fillvalue = 0.0
    end do
    end subroutine getNCVarMetadata

    !---------------------------------------------------------------------------
    !> @author Ricardo Birjukovs Canelas - MARETEC
    !> @brief
    !> Inquires the nc file for dimension metadata
    !> @param[in] self
    !---------------------------------------------------------------------------
    subroutine getNCDimMetadata(self)
    class(ncfile_class), intent(inout) :: self
    integer :: i, j, dimLength
    character(CHAR_LEN) :: dimName
    allocate(self%dimData(self%nDims))
    do i=1, self%nDims
        self%status = nf90_inquire_dimension(self%ncID, i, dimName, dimLength)
        call self%check()
        self%dimData(i)%name = trim(dimName)
        self%dimData(i)%simName = Globals%Var%getVarSimName(self%dimData(i)%name)
        self%dimData(i)%length = dimLength
        self%status = nf90_inq_dimid(self%ncID, self%dimData(i)%name%chars(), self%dimData(i)%dimid)
        call self%check()
        do j=1, self%nVars
            if (self%dimData(i)%name == self%varData(j)%name) then
                self%dimData(i)%units = self%varData(j)%units
                self%dimData(i)%varid = self%varData(j)%varid
                exit
            end if
        end do
    end do
    end subroutine getNCDimMetadata

    !---------------------------------------------------------------------------
    !> @author Ricardo Birjukovs Canelas - MARETEC
    !> @brief
    !> Reads the dimension fields from the nc file for a given variable.
    !> returns an array of scalar 1D fields, each with a name, units and data
    !> @param[in] self, varName, dimsArrays
    !---------------------------------------------------------------------------
    subroutine getVarDimensions(self, varName, dimsArrays)
    class(ncfile_class), intent(inout) :: self
    type(string), intent(in) :: varName
    type(scalar1d_field_class), allocatable, dimension(:), intent(out) :: dimsArrays
    real(prec), allocatable, dimension(:) :: tempRealArray, tempRealArrayDelta
    type(string) :: dimName, dimUnits
    integer :: i, j, k, l

    do i=1, self%nVars !going trough all variables
        if (self%varData(i)%simName == varName) then   !found the requested var
            allocate(dimsArrays(self%varData(i)%ndims)) !allocating output fields
            do j=1, self%varData(i)%ndims   !going trough all of the variable dimensions
                do k=1, self%nDims  !going trough all available dimensions of the file
                    if (self%varData(i)%dimids(j) == self%dimData(k)%dimid) then    !found a corresponding dimension between the variable and the file
                        allocate(tempRealArray(self%dimData(k)%length)) !allocating a place to read the field data to
                        dimName = self%dimData(k)%simName
                        dimUnits = self%dimData(k)%units
                        self%status = nf90_get_var(self%ncID, self%dimData(k)%varid, tempRealArray)
                        call self%check()
                        !need to check for 'level' variable specific issues

                        !@Daniel
                        ! We seek for: 0) index=(0, ...n), axis=(+surface=0 .... -bottom)
                        ! Three situations:
                        !     index=(0,1,2,    ...  n-1,n)
                        ! 1)  axis=(-bottom, ... ,-surface)   --> Transform: reverse
                        ! 2)  axis=(+bottom, ... , +bottom)  --> Transform: reverse and negate
                        ! 3)  axis=(+surface, ... , +bottom)  --> Transform: negate

                        if (dimName == Globals%Var%level) then
                            if ((tempRealArray(1) <= 0) .and. (tempRealArray(1)) > tempRealArray(size(tempRealArray))) then
                                self%dimData(k)%reverse_axis = .false.
                                self%dimData(k)%negate = .false.
                            elseif ((tempRealArray(1) <= 0) .and. (tempRealArray(1)) < tempRealArray(size(tempRealArray))) then
                                self%dimData(k)%reverse_axis = .true.
                                self%dimData(k)%negate = .false.
                                self%dimData(k)%reverse_axis = .true.
                                !print*, '[NetCDFparser::warning]:', 'The axis',k,'has wrong directon. Correcting...'
                            elseif ((tempRealArray(1) >= 0) .and. (tempRealArray(1) > tempRealArray(size(tempRealArray)))) then
                                self%dimData(k)%reverse_axis = .false.
                                self%dimData(k)%negate = .true.
                                self%dimData(k)%reverse_data = .false.
                                !print*, '[NetCDFparser::warning]:', 'The axis',k,'has wrong sing/direction. Correcting...'
                            elseif ((tempRealArray(1) >= 0) .and. (tempRealArray(1) < tempRealArray(size(tempRealArray)))) then
                                self%dimData(k)%reverse_axis = .true.
                                self%dimData(k)%negate = .true.
                                self%dimData(k)%reverse_data = .true.
                                !print*, '[NetCDFparser::warning]:', 'The axis',k,'has wrong sign. Correcting...'
                            end if

                            if (self%dimData(k)%reverse_axis .eqv. .true.) then
                                tempRealArray = tempRealArray(size(tempRealArray):1:-1)
                            end if

                            if (self%dimData(k)%negate .eqv. .true.) then
                                tempRealArray = -tempRealArray
                            end if
                        end if
                        !need to check for 'time' variable specific issues
                        if (dimName == Globals%Var%time) then
                            call correctNCTime(dimUnits, tempRealArray)
                        end if
                        call dimsArrays(j)%initialize(dimName, dimUnits, 1, tempRealArray)
                        if (allocated(tempRealArray)) deallocate(tempRealArray)
                        if (allocated(tempRealArrayDelta)) deallocate(tempRealArrayDelta)
                    end if
                end do
            end do
        end if
    end do

    end subroutine getVarDimensions

    !---------------------------------------------------------------------------
    !> @author Ricardo Birjukovs Canelas - MARETEC
    !> @brief
    !> Reads the fields from the nc file for a given variable.
    !> returns a generic field, with a name, units and data
    !> @param[in] self, varName, varField, binaryVar, altName, altUnits
    !---------------------------------------------------------------------------
    subroutine getVar(self, varName, varField, binaryVar, altName, altUnits)
    class(ncfile_class), intent(inout) :: self
    type(string), intent(in) :: varName
    type(generic_field_class), intent(out) :: varField
    logical, optional, intent(in) :: binaryVar
    type(string), optional, intent(in) :: altName, altUnits
    logical :: bVar
    real(prec), allocatable, dimension(:) :: tempRealField1D
    real(prec), allocatable, dimension(:,:,:) :: tempRealField3D
    real(prec), allocatable, dimension(:,:,:,:) :: tempRealField4D
    type(string) :: dimName, varUnits
    integer :: i, j, k, id_dim, first,last
    type(dim_t) :: tempDim
    integer, allocatable, dimension(:) :: varShape
    type(string) :: outext

    bVar= .false.
    if(present(binaryVar)) bVar = binaryVar

    do i=1, self%nVars !going trough all variables
        if (self%varData(i)%simName == varName ) then   !found the requested var
            allocate(varShape(self%varData(i)%ndims))
            do j=1, self%varData(i)%ndims   !going trough all of the variable dimensions
                tempDim = self%getDimByDimID(self%varData(i)%dimids(j))
                varShape(j) = tempDim%length
            end do
            if(self%varData(i)%ndims == 3) then !3D variable
                allocate(tempRealField3D(varShape(1),varShape(2),varShape(3)))
                self%status = nf90_get_var(self%ncID, self%varData(i)%varid, tempRealField3D)
                call self%check()
                if (.not.bVar) then
                    where (tempRealField3D == self%varData(i)%fillvalue) tempRealField3D = 0.0
                    tempRealField3D = tempRealField3D*self%varData(i)%scale + self%varData(i)%offset ! scale + offset transform
                else
                    where (tempRealField3D /= self%varData(i)%fillvalue) tempRealField3D = 0.0
                    where (tempRealField3D == self%varData(i)%fillvalue) tempRealField3D = 1.0
                end if
                do id_dim=1,3 !reverting fields to have 'natural' coordinate-field storage
                    if (self%dimData(id_dim)%reverse_data) then
                        if (self%dimData(id_dim)%simName == Globals%Var%lon) then
                            tempRealField3D = tempRealField3D(varshape(1):1:-1,:,:)
                        else if (self%dimData(id_dim)%simName == Globals%Var%lat) then
                            tempRealField3D = tempRealField3D(:,varshape(2):1:-1,:)
                        else if (self%dimData(id_dim)%simName == Globals%Var%level) then
                            tempRealField3D = tempRealField3D(:,:,varshape(3):1:-1)
                        end if
                    end if
                end do
                if (.not.bVar) then
                    call varField%initialize(varName, self%varData(i)%units, tempRealField3D)
                else
                    dimName = varName
                    if(present(altName)) dimName = altName
                    varUnits = self%varData(i)%units
                    if(present(altUnits)) varUnits = altUnits
                    call varField%initialize(dimName, varUnits, tempRealField3D)
                end if
            else if(self%varData(i)%ndims == 4) then !4D variable
                allocate(tempRealField4D(varShape(1),varShape(2),varShape(3),varShape(4)))
                self%status = nf90_get_var(self%ncID, self%varData(i)%varid, tempRealField4D)
                call self%check()
                if (.not.bVar) then
                    where (tempRealField4D == self%varData(i)%fillvalue) tempRealField4D = 0.0
                    tempRealField4D = tempRealField4D*self%varData(i)%scale + self%varData(i)%offset    ! scale + offset transform
                else
                    where (tempRealField4D /= self%varData(i)%fillvalue) tempRealField4D = 0.0
                    where (tempRealField4D == self%varData(i)%fillvalue) tempRealField4D = 1.0
                end if
                do id_dim=1,4 !reverting fields to have 'natural' coordinate-field storage
                    if (self%dimData(id_dim)%reverse_data) then
                        if (self%dimData(id_dim)%simName == Globals%Var%lon) then
                            tempRealField4D = tempRealField4D(varshape(1):1:-1,:,:,:)
                        elseif (self%dimData(id_dim)%simName == Globals%Var%lat) then
                            tempRealField4D = tempRealField4D(:,varshape(2):1:-1,:,:)
                        elseif (self%dimData(id_dim)%simName == Globals%Var%level) then
                            tempRealField4D = tempRealField4D(:,:,varshape(3):1:-1,:)
                        elseif (self%dimData(id_dim)%simName == Globals%Var%time) then
                            tempRealField4D = tempRealField4D(:,:,:,varshape(4):1:-1)
                        end if
                    end if
                end do
                if (.not.bVar) then
                    call varField%initialize(varName, self%varData(i)%units, tempRealField4D)
                else
                    dimName = varName
                    if(present(altName)) dimName = altName
                    varUnits = self%varData(i)%units
                    if(present(altUnits)) varUnits = altUnits
                    call varField%initialize(dimName, varUnits, tempRealField4D)
                end if
            else
                outext = '[NetCDFparser::getVar]: Variable '//varName//' has a non-supported dimensionality. Stopping'
                call Log%put(outext)
                stop
            end if
        end if
    end do

    end subroutine getVar

    !---------------------------------------------------------------------------
    !> @author Ricardo Birjukovs Canelas - MARETEC
    !> @brief
    !> returns a dimension field metadata structure, given a dimID
    !> @param[in] self, dimID
    !---------------------------------------------------------------------------
    type(dim_t) function getDimByDimID(self, dimID)
    class(ncfile_class), intent(inout) :: self
    integer, intent(in) :: dimID
    integer :: i
    logical :: found
    type(string) :: outext

    found = .false.
    do i=1, self%nDims
        if (dimID == self%dimData(i)%dimid) then
            found = .true.
            getDimByDimID = self%dimData(i)
            return
        end if
    end do
    if (.not.found) then
        outext = dimID
        outext = '[NetCDFparser::getDimByDimID]: dimension with ID='//outext//' not found. Stopping'
        call Log%put(outext)
        stop
    end if

    end function getDimByDimID

    !---------------------------------------------------------------------------
    !> @author Daniel Garaboa Paz - USC
    !> @brief
    !> Close the netcdf file
    !> @param[in] self
    !---------------------------------------------------------------------------
    subroutine closeFile(self)
    class(ncfile_class),intent(inout) :: self
    self%status = NF90_close(self%ncID)
    call self%check()
    end subroutine closeFile

    !---------------------------------------------------------------------------
    !> @author Daniel Garaboa Paz - USC
    !> @brief
    !> Debug the netcdf error after a netcdf command
    !> @param[in] self
    !---------------------------------------------------------------------------
    subroutine check(self)
    class(ncfile_class), intent(inout) :: self
    type(string) :: outext
    if(self%status /= NF90_noerr) then
        outext = '[NetCDFparser::check]: '//trim(NF90_strerror(self%status))//', stoping'
        call Log%put(outext)
        stop
    end if
    end subroutine check

    !---------------------------------------------------------------------------
    !> @author Daniel Garaboa Paz - USC
    !> @brief
    !> prints most of the file model metadata
    !> @param[in] self
    !---------------------------------------------------------------------------
    subroutine printNcInfo(self)
    class(ncfile_class), intent(inout) :: self
    type(string) :: outext, temp
    outext = '-->Reading NetCDF file '//self%filename%chars()//new_line('a')
    temp = self%ncid
    outext = outext//'       file ID = '//temp//new_line('a')
    temp = self%nDims
    outext = outext//'       Number of dimensions = '//temp//new_line('a')
    temp = self%nVars
    outext = outext//'       Number of variable fields = '//temp
    call Log%put(outext,.false.)
    end subroutine printNcInfo

    !---------------------------------------------------------------------------
    !> @author Ricardo Birjukovs Canelas - MARETEC
    !> @brief
    !> print variable metadata
    !> @param[in] self
    !---------------------------------------------------------------------------
    subroutine printVarsNC(self)
    class(var_t), intent(inout) :: self
    type(string) :: outext, temp
    integer :: i
    outext = '--->Variable: '// self%name //new_line('a')
    temp = self%varid
    outext = outext//'       varid = '//temp//new_line('a')
    outext = outext//'       units = '//self%units//new_line('a')
    temp = self%dimids(1)
    outext = outext//'       dimids = '//temp
    do i=2, size(self%dimids)
        temp = self%dimids(i)
        outext = outext//', '//temp
    end do
    call Log%put(outext,.false.)
    end subroutine printVarsNC

    !---------------------------------------------------------------------------
    !> @author Ricardo Birjukovs Canelas - MARETEC
    !> @brief
    !> print dimensions metadata
    !> @param[in] self
    !---------------------------------------------------------------------------
    subroutine printDimsNC(self)
    class(dim_t), intent(inout) :: self
    type(string) :: outext, temp
    outext = '--->Dimension: '// self%name //new_line('a')
    temp = self%dimid
    outext = outext//'       dimid = '//temp//new_line('a')
    temp = self%varid
    outext = outext//'       varid = '//temp//new_line('a')
    outext = outext//'       units = '//self%units//new_line('a')
    temp = self%length
    outext = outext//'       lenght = '//temp
    call Log%put(outext,.false.)
    end subroutine printDimsNC

    !---------------------------------------------------------------------------
    !> @author Ricardo Birjukovs Canelas - MARETEC
    !> @brief
    !> corrects the time array to a more efficient format if needed.
    !> assumes netcdf comment as 'seconds since 1981-01-01 00:00:00'
    !> @param[in] timeComments, timeArray
    !---------------------------------------------------------------------------
    subroutine correctNCTime(timeComments, timeArray)
    type(string), intent(inout) :: timeComments
    real(prec), dimension(:), intent(inout) :: timeArray
    integer :: i
    type(string), allocatable :: dc(:), dates(:), hours(:)
    type(string) :: isoDateStr
    integer, dimension(6) :: date
    type(datetime) :: NCDate
    type(timedelta) :: dateOffset
    type(string) :: outext
    real(prec) :: scale, offset

    call timeComments%split(tokens=dc, sep=' ')
    if (size(dc) == 4) then
        scale = 1.0
        if (dc(1) == 'seconds') scale = 1.0
        if (dc(1) == 'hours')   scale = 3600.0
        if (dc(1) == 'days')    scale = 3600.0*24.0
        if (dc(1) == 'months')  scale = 3600.0*24.0*30.0 !really hope no one gets such a brilliant idea as to use this as a time unit
        if (dc(1) == 'years')   scale = 3600.0*24.0*30.0*12.0 !or this
        call dc(3)%split(tokens=dates, sep='-')
        call dc(4)%split(tokens=hours, sep=':')
        isoDateStr = dates(1)//' '//dates(2)//' '//dates(3)//' '//hours(1)//' '//hours(2)//' '//hours(3)
        date = Utils%getDateFromISOString(isoDateStr)
        NCDate = datetime(date(1),date(2),date(3),date(4),date(5),date(6))
        dateOffset = Globals%SimTime%StartDate - NCDate
        offset = -dateOffset%total_seconds()

        timeArray = timeArray*scale + offset
<<<<<<< HEAD
        timeComments = 'seconds since '//Globals%SimTime%StartDate%isoformat(' ')
    else
=======
        timeComments = 'seconds since '//Globals%SimTime%StartDate%isoformat(' ')        
    
    elseif (size(dc) == 3) then
        scale = 1.0
        if (dc(1) == 'seconds') scale = 1.0
        if (dc(1) == 'hours')   scale = 3600.0
        if (dc(1) == 'days')    scale = 3600.0*24.0
        if (dc(1) == 'months')  scale = 3600.0*24.0*30.0 !really hope no one gets such a brilliant idea as to use this as a time unit
        if (dc(1) == 'years')   scale = 3600.0*24.0*30.0*12.0 !or this
        call dc(3)%split(tokens=dates, sep='-')
        isoDateStr = dates(1)//' '//dates(2)//' '//dates(3)//' '//'00'//' '//'00'//' '//'00'
        date = Utils%getDateFromISOString(isoDateStr)
        NCDate = datetime(date(1),date(2),date(3),date(4),date(5),date(6))
        dateOffset = Globals%SimTime%StartDate - NCDate
        offset = -dateOffset%total_seconds()
        
        timeArray = timeArray*scale + offset
        timeComments = 'seconds since '//Globals%SimTime%StartDate%isoformat(' ')
        
    else       
>>>>>>> 7d694bea
        outext = '[NetCDF parser::correctNCTime]:WARNING - Time units may not be in the format *seconds since 1981-01-01 00:00:00*, you might have some problems in a few moments...'
        call Log%put(outext)
    end if

    end subroutine correctNCTime


    end module netcdfParser_mod<|MERGE_RESOLUTION|>--- conflicted
+++ resolved
@@ -540,10 +540,6 @@
         offset = -dateOffset%total_seconds()
 
         timeArray = timeArray*scale + offset
-<<<<<<< HEAD
-        timeComments = 'seconds since '//Globals%SimTime%StartDate%isoformat(' ')
-    else
-=======
         timeComments = 'seconds since '//Globals%SimTime%StartDate%isoformat(' ')        
     
     elseif (size(dc) == 3) then
@@ -564,7 +560,7 @@
         timeComments = 'seconds since '//Globals%SimTime%StartDate%isoformat(' ')
         
     else       
->>>>>>> 7d694bea
+
         outext = '[NetCDF parser::correctNCTime]:WARNING - Time units may not be in the format *seconds since 1981-01-01 00:00:00*, you might have some problems in a few moments...'
         call Log%put(outext)
     end if
