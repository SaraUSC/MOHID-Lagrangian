--- conflicted
+++ resolved
@@ -223,7 +223,7 @@
                         dimUnits = self%dimData(k)%units
                         self%status = nf90_get_var(self%ncID, self%dimData(k)%varid, tempRealArray)
                         call self%check()
-<<<<<<< HEAD
+
                         !need to check for 'level' variable specific issues
                         if (dimName == Globals%Var%level) then
                             allocate(tempRealArrayDelta(self%dimData(k)%length - 1))
@@ -238,16 +238,6 @@
                         !need to check for 'time' variable specific issues
                         if (dimName == Globals%Var%time) then
                             call correctNCTime(dimUnits, tempRealArray)
-=======
-                        allocate(tempRealArrayDelta(self%dimData(k)%length - 1))
-                        do l=1, self%dimData(k)%length - 1
-                            tempRealArrayDelta(l) = tempRealArray(l+1)-tempRealArray(l)
-                        end do
-                        self%dimData(k)%reverse = all(tempRealArrayDelta < 0) ! 1st Tricky solution: the axis negative
-                        self%dimData(k)%revind = all(tempRealArray > 0)
-                        if (self%dimData(k)%reverse .eqv. .true.) then
-                            tempRealArray = - tempRealArray
->>>>>>> e721b119
                         end if
                         if (self%dimData(k)%reverse .eqv. .false. .and.  self%dimData(k)%revidn .eqv. .true.) then 
                             tempRealArray = tempRealArray(::-1)
