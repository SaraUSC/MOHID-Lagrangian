--- conflicted
+++ resolved
@@ -1,68 +1,6 @@
 <?xml version="1.0" encoding="UTF-8" ?>
 <case>
-<<<<<<< HEAD
-=======
-<<<<<<< Updated upstream
-	<casedef>
-		<constantsdef>
-			<Gravity x="0" y="0" z="-9.81" comment="Gravitational acceleration, Default = (0,0,-9.81)" units_comment="m/s^2" />
-			<Z0 value="0.0" comment="Reference local 'zero' level. Default = 0.0" units_comment="m" />
-			<Rho_ref value="1100" comment="Reference density of the fluid. Default = 1000.0" units_comment="kg/m^3" />
-		</constantsdef>
-		<simulationdefs>
-			<resolution dp="50" units_comment="metres (m)"/>
-			<timestep dt="360.0" units_comment="seconds (s)"/>
-			<pointmin x="-8.98" y="42.15" z="-100" units_comment="(deg,deg,m)"/>
-			<pointmax x="-8.64" y="42.41" z="10" units_comment="(deg,deg,m)"/>
-		</simulationdefs>
-		<sourcedef>
-			<source>
-				<setsource id="18" name="ReleaseBox1" />
-				<rate_dt value="9996" comment="number of timesteps / emission. 1 is every timestep, 5 is every 5 timesteps" />
-				<active start="0" end="end" comment="example: start='12.7' end='end'; start='0.0' end='95' " units_comment="seconds (s)" />
-				<box>
-					<point x="-8.95" y="42.10" z="-1" units_comment="(deg,deg,m)"/>
-					<size x="100000" y="100000" z="1.0" units_comment="metres (m)"/>
-				</box>
-			</source>
-			<!-- <source>
-				<setsource id="2" name="ReleaseBox2" />
-				<rate_dt value="9996" comment="number of timesteps / emission. 1 is every timestep, 5 is every 5 timesteps" />
-				<active start="0" end="end" comment="example: start='12.7' end='end'; start='0.0' end='95' " units_comment="seconds (s)" />
-				<box>
-					<point x="-8.95" y="42.10" z="-10" units_comment="(deg,deg,m)"/>
-					<size x="100000" y="100000" z="1.0" units_comment="metres (m)"/>
-				</box>
-			</source>
-			<source>
-				<setsource id="3" name="ReleaseBox3" />
-				<rate_dt value="9996" comment="number of timesteps / emission. 1 is every timestep, 5 is every 5 timesteps" />
-				<active start="0" end="end" comment="example: start='12.7' end='end'; start='0.0' end='95' " units_comment="seconds (s)" />
-				<box>
-					<point x="-8.95" y="42.10" z="-50" units_comment="(deg,deg,m)"/>
-					<size x="100000" y="100000" z="1.0" units_comment="metres (m)"/>
-				</box>
-			</source> -->
-		</sourcedef>
-		<naming>      
-			<namingfile name="nc_library.xml"/>
-		</naming>
-		<inputData>      
-			<inputDataDir name="nc_fields"/>
-		</inputData>
-	</casedef>
-	<execution>
-		<parameters>
-			<parameter key="Integrator" value="1" comment="Integration Algorithm 1:Euler, 2:Multi-Step Euler, 3:RK4 (default=1)" />
-			<parameter key="Threads" value="auto" comment="Computation threads for shared memory computation (default=auto)" />      
-			<parameter key="StartTime" value="2018 9 5 00 00 0" comment="Date of initial instant" units_comment="space delimited ISO 8601 format up to seconds" />
-			<parameter key="EndTime"   value="2018 9 6 15 00 0" comment="Date of final instant" units_comment="ISO format" />
-			<parameter key="OutputWriteTime" value="1000" comment="Time out data (1/Hz)" units_comment="seconds" />
-			<parameter key="OutputFormat" value="2" comment="Output file format. NetCDF=1; VTK=2 (default=2)" />
-		</parameters>
-	</execution>
-=======
->>>>>>> 181fe2f3
+
   <casedef>
     <constantsdef>
       <Gravity x="0" y="0" z="-9.81" comment="Gravitational acceleration, Default = (0,0,-9.81)" units_comment="m/s^2" />
@@ -95,21 +33,12 @@
   </casedef>
   <execution>
     <parameters>
-<<<<<<< HEAD
       <parameter key="Integrator" value="1" comment="Integration Algorithm 1:Euler, 2:Multi-Step Euler, 3:RK4 (default=1)" />
 	  <parameter key="Threads" value="1" comment="Computation threads for shared memory computation (default=auto)" />      
-=======
-      <parameter key="Integrator" value="2" comment="Integration Algorithm 1:Euler, 2:Multi-Step Euler, 3:RK4 (default=1)" />
-	  <parameter key="Threads" value="8" comment="Computation threads for shared memory computation (default=auto)" />      
->>>>>>> 181fe2f3
       <parameter key="StartTime" value="2018 9 5 00 00 0" comment="Date of initial instant" units_comment="space delimited ISO 8601 format up to seconds" />
       <parameter key="EndTime"   value="2018 9 6 15 00 0" comment="Date of final instant" units_comment="ISO format" />
       <parameter key="OutputWriteTime" value="1000" comment="Time out data (1/Hz)" units_comment="seconds" />
 	  <parameter key="OutputFormat" value="2" comment="Output file format. NetCDF=1; VTK=2 (default=2)" />
     </parameters>
   </execution>
-<<<<<<< HEAD
-=======
->>>>>>> Stashed changes
->>>>>>> 181fe2f3
 </case>